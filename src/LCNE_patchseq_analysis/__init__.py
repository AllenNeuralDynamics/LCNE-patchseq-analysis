"""Init package"""
<<<<<<< HEAD

__version__ = "0.0.1"
=======
__version__ = "0.1.0"
>>>>>>> cf3a0316
<|MERGE_RESOLUTION|>--- conflicted
+++ resolved
@@ -1,7 +1,2 @@
 """Init package"""
-<<<<<<< HEAD
-
-__version__ = "0.0.1"
-=======
-__version__ = "0.1.0"
->>>>>>> cf3a0316
+__version__ = "0.1.0"