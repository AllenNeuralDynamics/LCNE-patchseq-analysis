[build-system]
requires = ["setuptools", "setuptools-scm"]
build-backend = "setuptools.build_meta"

[project]
name = "LCNE-patchseq-analysis"
description = "Generated from aind-library-template"
license = {text = "MIT"}
requires-python = ">=3.9"
authors = [
    {name = "Han Hou", email = "han.hou@alleninstitute.org"},
    {name = "Allen Institute for Neural Dynamics"}
]
classifiers = [
    "Programming Language :: Python :: 3"
]
readme = "README.md"
dynamic = ["version"]

dependencies = [
    'numpy',
    'pandas',
    'matplotlib',
    'panel',
    'jupyter_bokeh',
<<<<<<< HEAD
    'umap-learn',
=======
    'seaborn',
    'h5py',
>>>>>>> 1d7bfe2c
]

[project.optional-dependencies]
dev = [
    'black',
    'coverage',
    'flake8',
    'interrogate',
    'isort',
    'Sphinx',
    'furo'
]

pipeline = [
    'black',
    'coverage',
    'flake8',
    'interrogate',
    'isort',
    'Sphinx',
    'furo',
    'openpyxl',
    'pg8000',
]

[tool.setuptools.packages.find]
where = ["src"]

[tool.setuptools.dynamic]
version = {attr = "LCNE_patchseq_analysis.__version__"}

[tool.black]
line-length = 100
target_version = ['py39']
exclude = '''

(
  /(
      \.eggs         # exclude a few common directories in the
    | \.git          # root of the project
    | \.hg
    | \.mypy_cache
    | \.tox
    | \.venv
    | _build
    | build
    | dist
    | code
  )/
  | .gitignore
)
'''

[tool.coverage.run]
omit = ["*__init__*"]
source = ["LCNE_patchseq_analysis", "tests"]

[tool.coverage.report]
exclude_lines = [
    "if __name__ == .__main__.:",
    "^from .* import .*",
    "^import .*",
    "pragma: no cover"
]
fail_under = 80

[tool.isort]
skip = ["build", "docs", "code"]
line_length = 100
profile = "black"

[tool.interrogate]
exclude = ["setup.py", "docs", "build", "code"]
fail-under = 80<|MERGE_RESOLUTION|>--- conflicted
+++ resolved
@@ -23,12 +23,9 @@
     'matplotlib',
     'panel',
     'jupyter_bokeh',
-<<<<<<< HEAD
     'umap-learn',
-=======
     'seaborn',
     'h5py',
->>>>>>> 1d7bfe2c
 ]
 
 [project.optional-dependencies]
